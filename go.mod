module github.com/upbound/provider-opentofu

go 1.23.10

require (
	github.com/MakeNowJust/heredoc v1.0.0
	github.com/crossplane/crossplane-runtime v1.16.0
	github.com/crossplane/crossplane-tools v0.0.0-20230925130601-628280f8bf79
	github.com/google/go-cmp v0.7.0
	github.com/google/uuid v1.6.0
	github.com/hashicorp/go-getter v1.7.9
	github.com/pkg/errors v0.9.1
	github.com/spf13/afero v1.14.0
	go.uber.org/zap v1.27.0
	gopkg.in/alecthomas/kingpin.v2 v2.2.6
	k8s.io/api v0.29.4
	k8s.io/apiextensions-apiserver v0.29.4
	k8s.io/apimachinery v0.29.4
	k8s.io/client-go v0.29.4
	sigs.k8s.io/controller-runtime v0.17.3
	sigs.k8s.io/controller-tools v0.14.0
)

require (
	cloud.google.com/go v0.110.10 // indirect
	cloud.google.com/go/compute/metadata v0.3.0 // indirect
	cloud.google.com/go/iam v1.1.5 // indirect
	cloud.google.com/go/storage v1.35.1 // indirect
	dario.cat/mergo v1.0.0 // indirect
	github.com/alecthomas/template v0.0.0-20190718012654-fb15b899a751 // indirect
	github.com/alecthomas/units v0.0.0-20211218093645-b94a6e3cc137 // indirect
	github.com/aws/aws-sdk-go v1.44.122 // indirect
	github.com/beorn7/perks v1.0.1 // indirect
	github.com/bgentry/go-netrc v0.0.0-20140422174119-9fd32a8b3d3d // indirect
	github.com/blang/semver/v4 v4.0.0 // indirect
	github.com/cespare/xxhash/v2 v2.2.0 // indirect
	github.com/dave/jennifer v1.4.1 // indirect
	github.com/davecgh/go-spew v1.1.1 // indirect
	github.com/emicklei/go-restful/v3 v3.11.0 // indirect
	github.com/evanphx/json-patch v5.6.0+incompatible // indirect
	github.com/evanphx/json-patch/v5 v5.8.0 // indirect
	github.com/fatih/color v1.16.0 // indirect
	github.com/fsnotify/fsnotify v1.7.0 // indirect
	github.com/go-logr/logr v1.4.1 // indirect
	github.com/go-logr/zapr v1.3.0 // indirect
	github.com/go-openapi/jsonpointer v0.19.6 // indirect
	github.com/go-openapi/jsonreference v0.20.2 // indirect
	github.com/go-openapi/swag v0.22.3 // indirect
	github.com/gobuffalo/flect v1.0.2 // indirect
	github.com/gogo/protobuf v1.3.2 // indirect
	github.com/golang/groupcache v0.0.0-20210331224755-41bb18bfe9da // indirect
	github.com/golang/protobuf v1.5.4 // indirect
	github.com/google/gnostic-models v0.6.8 // indirect
	github.com/google/gofuzz v1.2.0 // indirect
	github.com/google/s2a-go v0.1.7 // indirect
	github.com/googleapis/enterprise-certificate-proxy v0.3.2 // indirect
	github.com/googleapis/gax-go/v2 v2.12.0 // indirect
	github.com/hashicorp/go-cleanhttp v0.5.2 // indirect
	github.com/hashicorp/go-safetemp v1.0.0 // indirect
	github.com/hashicorp/go-version v1.6.0 // indirect
	github.com/imdario/mergo v0.3.16 // indirect
	github.com/inconshreveable/mousetrap v1.1.0 // indirect
	github.com/jmespath/go-jmespath v0.4.0 // indirect
	github.com/josharian/intern v1.0.0 // indirect
	github.com/json-iterator/go v1.1.12 // indirect
	github.com/klauspost/compress v1.17.4 // indirect
	github.com/mailru/easyjson v0.7.7 // indirect
	github.com/mattn/go-colorable v0.1.13 // indirect
	github.com/mattn/go-isatty v0.0.20 // indirect
	github.com/matttproud/golang_protobuf_extensions/v2 v2.0.0 // indirect
	github.com/mitchellh/go-homedir v1.1.0 // indirect
	github.com/modern-go/concurrent v0.0.0-20180306012644-bacd9c7ef1dd // indirect
	github.com/modern-go/reflect2 v1.0.2 // indirect
	github.com/munnerz/goautoneg v0.0.0-20191010083416-a7dc8b61c822 // indirect
	github.com/prometheus/client_golang v1.18.0 // indirect
	github.com/prometheus/client_model v0.5.0 // indirect
	github.com/prometheus/common v0.45.0 // indirect
	github.com/prometheus/procfs v0.12.0 // indirect
	github.com/spf13/cobra v1.8.0 // indirect
	github.com/spf13/pflag v1.0.5 // indirect
<<<<<<< HEAD
	github.com/ulikunitz/xz v0.5.14 // indirect
=======
	github.com/ulikunitz/xz v0.5.15 // indirect
>>>>>>> eb2ae8a2
	go.opencensus.io v0.24.0 // indirect
	go.uber.org/multierr v1.11.0 // indirect
	golang.org/x/crypto v0.37.0 // indirect
	golang.org/x/exp v0.0.0-20240112132812-db7319d0e0e3 // indirect
	golang.org/x/mod v0.17.0 // indirect
	golang.org/x/net v0.39.0 // indirect
	golang.org/x/oauth2 v0.27.0 // indirect
	golang.org/x/sync v0.13.0 // indirect
	golang.org/x/sys v0.32.0 // indirect
	golang.org/x/term v0.31.0 // indirect
	golang.org/x/text v0.24.0 // indirect
	golang.org/x/time v0.5.0 // indirect
	golang.org/x/tools v0.21.1-0.20240508182429-e35e4ccd0d2d // indirect
	golang.org/x/xerrors v0.0.0-20220907171357-04be3eba64a2 // indirect
	gomodules.xyz/jsonpatch/v2 v2.4.0 // indirect
	google.golang.org/api v0.152.0 // indirect
	google.golang.org/genproto v0.0.0-20231106174013-bbf56f31fb17 // indirect
	google.golang.org/genproto/googleapis/api v0.0.0-20231106174013-bbf56f31fb17 // indirect
	google.golang.org/genproto/googleapis/rpc v0.0.0-20231120223509-83a465c0220f // indirect
	google.golang.org/grpc v1.61.0 // indirect
	google.golang.org/protobuf v1.33.0 // indirect
	gopkg.in/inf.v0 v0.9.1 // indirect
	gopkg.in/yaml.v2 v2.4.0 // indirect
	gopkg.in/yaml.v3 v3.0.1 // indirect
	k8s.io/component-base v0.29.4 // indirect
	k8s.io/klog/v2 v2.110.1 // indirect
	k8s.io/kube-openapi v0.0.0-20231010175941-2dd684a91f00 // indirect
	k8s.io/utils v0.0.0-20230726121419-3b25d923346b // indirect
	sigs.k8s.io/json v0.0.0-20221116044647-bc3834ca7abd // indirect
	sigs.k8s.io/structured-merge-diff/v4 v4.4.1 // indirect
	sigs.k8s.io/yaml v1.4.0 // indirect
)<|MERGE_RESOLUTION|>--- conflicted
+++ resolved
@@ -78,11 +78,7 @@
 	github.com/prometheus/procfs v0.12.0 // indirect
 	github.com/spf13/cobra v1.8.0 // indirect
 	github.com/spf13/pflag v1.0.5 // indirect
-<<<<<<< HEAD
-	github.com/ulikunitz/xz v0.5.14 // indirect
-=======
 	github.com/ulikunitz/xz v0.5.15 // indirect
->>>>>>> eb2ae8a2
 	go.opencensus.io v0.24.0 // indirect
 	go.uber.org/multierr v1.11.0 // indirect
 	golang.org/x/crypto v0.37.0 // indirect
